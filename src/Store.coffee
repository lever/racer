--- conflicted
+++ resolved
@@ -11,41 +11,11 @@
   @_adapter = adapter = new AdapterClass
   @_redisClient = redisClient = redis.createClient()
   stm = new Stm redisClient
-<<<<<<< HEAD
-
+  
   # Redis clients used for subscribe, psubscribe, unsubscribe,
   # and punsubscribe cannot be used with any other commands.
   # Therefore, we can only pass the current `redisClient` as the
   # pubsub's @_publishClient.
-  @_pubsub = pubsub = new PubSub
-  pubsub.onMessage = (clientId, txn) ->
-    socketForModel(clientId).emit 'txn', txn
-
-  # socketForModel(clientId) is a getter
-  # socketForModel(clientId, socket) is a setter
-  socketForModel = (clientId, socket) ->
-    sockets._byClientId ||= {}
-    if socket
-      socket.clientId = clientId
-      socket.unregister = ->
-        delete sockets._byClientId[clientId]
-      dummySocket = sockets._byClientId[clientId]
-      sockets._byClientId[clientId] = socket
-      if dummySocket
-        socket.emit args... for args in dummySocket._buffer
-    
-    sockets._byClientId[clientId] ||= dummySocket =
-        _buffer: []
-        emit: ->
-          @_buffer.push arguments
-        unregister: ->
-          @_buffer = []
-          delete sockets._byClientId[clientId]
-=======
->>>>>>> acca34fe
-  
-  # Redis clients used for pub/sub should only be used for pub/sub,
-  # so we don't pass @_redisClient to new PubSub
   @_pubSub = pubSub = new PubSub
   pubSub.onMessage = (clientId, txn) ->
     socket.emit 'txn', txn if socket = clientSockets[clientId]
