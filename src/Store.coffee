redis = require 'redis'
PubSub = require './PubSub'
redisInfo = require './redisInfo'
storeStm = require './storeStm'
MemoryAdapter = require './adapters/Memory'
Model = require './Model.server'
transaction = require './transaction'
{split: splitPath, lookup} = require './pathParser'
Promise = require './Promise'
Field = require './mixin.ot/Field.server'
pathParser = require './pathParser'

# store = new Store
#   stm: true / false
#   redis:
#     port: xxxx
#     host: xxxx
#     db:   xxxx
Store = module.exports = (options = {}) ->
  self = this

  setupRedis self, options.redis

  @_pubSub = new PubSub
    pubClient: @_redisClient
    subClient: @_txnSubClient
    onMessage: (clientId, {txn, ot}) ->
      return self._onTxnMsg clientId, txn if txn
      return self._onOtMsg clientId, ot

  storeStm.init self, @_redisClient  if options.stm

  # Maps path -> { listener: fn, queue: [msg], busy: bool }
  # TODO Encapsulate this at a lower level of abstraction
  @_otFields = {}

<<<<<<< HEAD
  # TODO: Make sure there are no weird race conditions here, since we are
  # caching the value of starts and it could potentially be stale when a
  # transaction is received
  # TODO: Make sure this works when redis crashes and is restarted
  redisStarts = null
  startIdPromise = new Promise
  # Calling select right away queues the command before any commands that
  # a client might add before connect happens. If select is not queued first,
  # the subsequent commands could happen on the wrong db
  ignoreSubscribe = false
  do subscribeToStarts = (selected) ->
    return ignoreSubscribe = false if ignoreSubscribe
    if db isnt undefined && !selected
      return redisClient.select db, (err) ->
        throw err if err
        subscribeToStarts true
    redisInfo.subscribeToStarts subClient, redisClient, (starts) ->
      redisStarts = starts
      startIdPromise.clearValue() if startIdPromise.value
      startIdPromise.fulfill starts[0][0]

  # Ignore the first connect event
  ignoreSubscribe = true
  redisClient.on 'connect', subscribeToStarts
  redisClient.on 'end', ->
    redisStarts = null
    startIdPromise.clearValue()
=======
  @_localModels = {}
>>>>>>> d83d5167

  @_adapter = new MemoryAdapter
  @_createStoreModel()

  return

Store:: =

  _createStoreModel: ->
    @_model = @createModel()
    for key, val of @_model.async
      @[key] = val

  createModel: ->
    model = new Model
    model.store = this
    model._ioUri = @_ioUri
    model.startIdPromise = startIdPromise = @_startIdPromise
    startIdPromise.on (startId) ->
      model._startId = startId
    @_redisClient.incr 'clientClock', (err, value) ->
      throw err if err
      clientId = value.toString(36)
      model.clientIdPromise.fulfill clientId      
    return model

  flush: (callback) ->
    done = false
    cb = (err) ->
      if callback && (done || err)
        callback err
        callback = null
      done = true
    @_adapter.flush cb
    self = this
    @_redisClient.flushdb (err) ->
      if err && callback
        callback err
        return callback = null
      redisInfo.onStart self._redisClient, cb
      self._createStoreModel()

  disconnect: ->
    @_redisClient.quit()
    @_subClient.quit()
    @_txnSubClient.quit()

  _commit: (txn, callback) ->
    self = this
    @_redisClient.incr 'ver', (err, ver) ->
      throw err if err
      self._finishCommit txn, ver, callback

  _finishCommit: (txn, ver, callback) ->
    transaction.base txn, ver
    args = transaction.args(txn).slice()
    method = transaction.method txn
    args.push ver, (err) ->
      callback && callback err, txn
    @_adapter[method] args...
    @_pubSub.publish transaction.path(txn), {txn}

  _setSockets: (sockets) ->
    self = this
    @_clientSockets = clientSockets = {}
    pubSub = @_pubSub
    redisClient = @_redisClient

    # TODO: These are for OT, which is hacky. Clean up
    otFields = @_otFields
    adapter = @_adapter
    hasInvalidVer = @_hasInvalidVer

<<<<<<< HEAD
  hasInvalidVer = (socket, ver, clientStartId) ->
    # Don't allow a client to connect unless there is a valid startId to
    # compare the model's against
    unless startIdPromise.value
      socket.disconnect()
      return true
    # TODO: Map the client's version number to the Stm's and update the client
    # with the new startId unless the client's version includes versions that
    # can't be mapped
    unless clientStartId && clientStartId == startIdPromise.value
      socket.emit 'fatalErr'
      return true
    return false

  clientSockets = {}
  @_setSockets = (sockets) -> sockets.on 'connection', (socket) ->
=======
>>>>>>> d83d5167
    # TODO Once socket.io supports query params in the
    # socket.io urls, then we can remove this. Instead,
    # we can add the socket <-> clientId assoc in the
    # `sockets.on 'connection'...` callback.
    sockets.on 'connection', (socket) -> socket.on 'sub', (clientId, paths, ver, clientStartId) ->
      return if hasInvalidVer socket, ver, clientStartId

      # TODO Map the clientId to a nickname (e.g., via session?),
      # and broadcast presence
      socket.on 'disconnect', ->
        pubSub.unsubscribe clientId
        delete clientSockets[clientId]
        redisClient.del 'txnClock.' + clientId, (err, value) ->
          throw err if err

      socket.on 'subAdd', (clientId, paths, callback) ->
        pubSub.subscribe clientId, paths
        self._fetchSubData paths, (err, data) ->
          callback data

      socket.on 'subRemove', (clientId, paths) ->
        throw 'Unimplemented: subRemove'

      # Handling OT messages
      socket.on 'otSnapshot', (setNull, fn) ->
        # Lazy create/snapshot the OT doc
        if field = otFields[path]
          # TODO
          TODO = 'TODO'

      socket.on 'otOp', (msg, fn) ->
        {path, op, v} = msg

        flushViaFieldClient = ->
          unless fieldClient = field.client socket.id
            fieldClient = field.registerSocket socket
            # TODO Cleanup with field.unregisterSocket
          fieldClient.queue.push [msg, fn]
          fieldClient.flush()

        # Lazy create the OT doc
        unless field = otFields[path]
          field = otFields[path] =
            new Field adapter, pubSub, path, v
          adapter.get path, (err, val, ver) ->
            # Lazy snapshot initialization
            snapshot = field.snapshot = val?.$ot || ''
            flushViaFieldClient()
        else
          flushViaFieldClient()

      # Handling transaction messages
      socket.on 'txn', (txn, clientStartId) ->
        base = transaction.base txn
        return if hasInvalidVer socket, base, clientStartId
        self._commit txn, (err, txn) ->
          txnId = transaction.id txn
          base = transaction.base txn
          # Return errors to client, with the exeption of duplicates, which
          # may need to be sent to the model again
          return socket.emit 'txnErr', err, txnId if err && err != 'duplicate'
          nextTxnNum redisClient, clientId, (num) ->
            socket.emit 'txnOk', txnId, base, num

      socket.on 'txnsSince', txnsSince = (ver, clientStartId) ->
        return if hasInvalidVer socket, ver, clientStartId
        # Reset the pending transaction number in the model
        redisClient.get 'txnClock.' + clientId, (err, value) ->
          throw err if err
          socket.emit 'txnNum', value || 0
          forTxnSince pubSub, redisClient, ver, clientId, (txn) ->
            nextTxnNum redisClient, clientId, (num) ->
              socket.__base = transaction.base txn
              socket.emit 'txn', txn, num

      # This is used to prevent emitting duplicate transactions
      socket.__base = 0
      # Set up subscriptions to the store for the model
      clientSockets[clientId] = socket

      # We guard against the following race condition:
      # Window 1 and Window 2 are both snapshotted at the same ver.
      # Window 1 commits a txn A. Window 1 subscribes.
      # Window 2 subscribes, but before the server can publish the
      # txn A that it missed, Window 1 publishes txn B that
      # is immediately broadcast to Window 2 just before txn A is
      # broadcast to Window 2.
      pubSub.subscribe clientId, paths
      # Return any transactions that the model may have missed
      txnsSince ver + 1, clientStartId

  _onTxnMsg: (clientId, txn) ->
    # Don't send transactions back to the model that created them.
    # On the server, the model directly handles the store._commit callback.
    # Over Socket.io, a 'txnOk' message is sent below.
    return if clientId == transaction.clientId txn
    # For models only present on the server, process the transaction
    # directly in the model
    return model._onTxn txn if model = @_localModels[clientId]
    # Otherwise, send the transaction over Socket.io
    if socket = @_clientSockets[clientId]
      # Prevent sending duplicate transactions by only sending new versions
      base = transaction.base txn
      if base > socket.__base
        socket.__base = base
        nextTxnNum @_redisClient, clientId, (num) ->
          socket.emit 'txn', txn, num

  _onOtMsg: (clientId, ot) ->
    if socket = @_clientSockets[clientId]
      return if socket.id == ot.meta.src
      socket.emit 'otOp', ot

  _fetchSubData: (paths, callback) ->
    data = []
    otData = {}
    finish = -> callback null, data, otData  unless --finish.remainingGets
    finish.remainingGets = paths.length
    otFields = @_otFields
    for path in paths
      [root, remainder] = splitPath path

      @get root, (err, value, ver) ->
        return callback err  if err
        # TODO Make ot field detection more accurate. Should cover all remainder scenarios.
        # TODO Convert the following to work beyond MemoryStore
        otPaths = allOtPaths value, root + '.'
        for otPath in otPaths
          otData[otPath] = otField if otField = otFields[otPath]

        # addSubDatum mutates data argument
        addSubDatum data, root, remainder, value, ver, finish
        finish()
    return

<<<<<<< HEAD
  @_forTxnSince = forTxnSince = (ver, clientId, onTxn, done) ->
    return unless pubSub.hasSubscriptions clientId

    # TODO Replace with a LUA script that does filtering?
    redisClient.zrangebyscore 'txns', ver, '+inf', 'withscores', (err, vals) ->
      throw err if err
      txn = null
      for val, i in vals
        if i % 2
          continue unless pubSub.subscribedToTxn clientId, txn
          transaction.base txn, +val
          onTxn txn
        else
          txn = JSON.parse val
      done() if done

  nextClientId = (callback) ->
    redisClient.incr 'clientClock', (err, value) ->
      throw err if err
      callback value.toString(36)

  @createModel = ->
    model = new Model
    model.store = self
    model._ioUri = self._ioUri
    model.startIdPromise = startIdPromise
    startIdPromise.on (startId) ->
      model._startId = startId
    nextClientId (clientId) ->
      model.clientIdPromise.fulfill clientId
    return model
=======
>>>>>>> d83d5167

nextTxnNum = (redisClient, clientId, callback) ->
  redisClient.incr 'txnClock.' + clientId, (err, value) ->
    throw err if err
    callback value

<<<<<<< HEAD
  @flush = (callback) ->
    done = false
    cb = (err) ->
      if callback && (done || err)
        callback err
        callback = null
      done = true
    adapter.flush cb
    self = this
    redisClient.flushdb (err) ->
      if err && callback
        callback err
        return callback = null
      redisInfo.onStart redisClient, cb
      self.createStoreModel()


  ## Upstream Transaction Interface ##

  stm = new Stm redisClient
  @_commit = commit = (txn, callback) ->
    ver = transaction.base txn
    if ver && typeof ver isnt 'number'
      # In case of something like @set(path, value, callback)
      throw new Error 'Version must be null or a number'
    stm.commit txn, (err, ver) ->
      transaction.base txn, ver
      callback err, txn if callback
      return if err
      pubSub.publish transaction.path(txn), txn: txn
      txnApplier.add txn, ver

  ## Ensure Serialization of Transactions to the DB ##
  # TODO: This algorithm will need to change when we go multi-process,
  # because we can't count on the version to increase sequentially
  txnApplier = new Serializer
    withEach: (txn, ver) ->
      args = transaction.args(txn).slice 0
      method = transaction.method txn
      args.push ver, (err) ->
        # TODO: Better adapter error handling and potentially a second callback
        # to the caller of commit when the adapter operation completes
        throw err if err
      # adapter[method] args...
      persistMutation method, args

  @disconnect = ->
    redisClient.quit()
    subClient.quit()
    txnSubClient.quit()

  ## PERSISTENCE ROUTER ##
  saveRoutes =
    set: []
    del: []
    setNull: []
    incr: []
    push: []
    unshift: []
    insert: []
    pop: []
    shift: []
    remove: []
    move: []
  @save = (method, path, fn) ->
    re = pathParser.eventRegExp path
    saveRoutes[method].push [re, fn]
  persistMutation = (method, args) ->
    routes = saveRoutes[method]
    [path, rest...] = args
    done = -> # TODO
    z = 0
    next = ->
      unless handler = routes[z++]
        throw new Error "No persistence handler for #{method}(#{args.join(', ')})"
      [re, fn] = handler
      next() unless match = path.match re
      captures = if match.length > 1 then match[1..] else [match[0]]
      return fn.apply null, captures.concat(rest, [next, done])
    next()
  adapter.setupDefaultPersistenceRoutes @

=======
forTxnSince = (pubSub, redisClient, ver, clientId, onTxn, done) ->
  return unless pubSub.hasSubscriptions clientId
  
  # TODO Replace with a LUA script that does filtering?
  redisClient.zrangebyscore 'txns', ver, '+inf', 'withscores', (err, vals) ->
    throw err if err
    txn = null
    for val, i in vals
      if i % 2
        continue unless pubSub.subscribedToTxn clientId, txn
        transaction.base txn, +val
        onTxn txn
      else
        txn = JSON.parse val
    done() if done
  
# Accumulates an array of tuples to set [path, value, ver]
#
# @param {Array} data is an array that gets mutated
# @param {String} root is the part of the path up to ".*"
# @param {String} remainder is the part of the path after "*"
# @param {Object} value is the lookup value of the rooth path
# @param {Number} ver is the lookup ver of the root path
addSubDatum = (data, root, remainder, value, ver, finish) ->
  # Set the entire object
  return data.push [root, value, ver]  unless remainder?

  # Set each property one level down, since the path had a '*'
  # following the current root
  [appendRoot, remainder] = splitPath remainder
  for prop of value
    nextRoot = if root then root + '.' + prop else prop
    nextValue = value[prop]
    if appendRoot
      nextRoot += '.' + appendRoot
      nextValue = lookup appendRoot, nextValue

    addSubDatum data, nextRoot, remainder, nextValue, ver, finish
>>>>>>> d83d5167
  return

allOtPaths = (obj, prefix = '') ->
  results = []
  return results unless obj && obj.constructor is Object
  for k, v of obj
    if v && v.constructor is Object
      if v.$ot
        results.push prefix + k
        continue
      results.push allOtPaths(v, k + '.')...
  return results

setupRedis = (self, redisOptions = {}) ->
  {port, host, db, password} = redisOptions
  # Client for data access and event publishing
  self._redisClient = redisClient = redis.createClient(port, host, redisOptions)
  # Client for internal Racer event subscriptions
  self._subClient = subClient = redis.createClient(port, host, redisOptions)
  # Client for event subscriptions of txns only
  self._txnSubClient = txnSubClient = redis.createClient(port, host, redisOptions)
  if password
    authCallback = (err) -> throw err if err
    redisClient.auth password, authCallback
    subClient.auth password, authCallback
    txnSubClient.auth password, authCallback

  # TODO: Make sure there are no weird race conditions here, since we are
  # caching the value of starts and it could potentially be stale when a
  # transaction is received
  # TODO: Make sure this works when redis crashes and is restarted
  redisStarts = null
  self._startIdPromise = startIdPromise = new Promise
  # Calling select right away queues the command before any commands that
  # a client might add before connect happens. If select is not queued first,
  # the subsequent commands could happen on the wrong db
  ignoreSubscribe = false
  do subscribeToStarts = (selected) ->
    return ignoreSubscribe = false if ignoreSubscribe
    if db isnt undefined && !selected
      return redisClient.select db, (err) ->
        throw err if err
        subscribeToStarts true
    redisInfo.subscribeToStarts subClient, redisClient, (starts) ->
      redisStarts = starts
      startIdPromise.clearValue() if startIdPromise.value
      startIdPromise.fulfill starts[0][0]
  
  # Ignore the first connect event
  ignoreSubscribe = true
  redisClient.on 'connect', subscribeToStarts
  redisClient.on 'end', ->
    redisStarts = null
    startIdPromise.clearValue()

  self._hasInvalidVer = (socket, ver, clientStartId) ->
    # Don't allow a client to connect unless there is a valid startId to
    # compare the model's against
    unless startIdPromise.value
      socket.disconnect()
      return true
    # TODO: Map the client's version number to the Stm's and update the client
    # with the new startId unless the client's version includes versions that
    # can't be mapped
    unless clientStartId && clientStartId == startIdPromise.value
      socket.emit 'fatalErr'
      return true
    return false<|MERGE_RESOLUTION|>--- conflicted
+++ resolved
@@ -34,37 +34,7 @@
   # TODO Encapsulate this at a lower level of abstraction
   @_otFields = {}
 
-<<<<<<< HEAD
-  # TODO: Make sure there are no weird race conditions here, since we are
-  # caching the value of starts and it could potentially be stale when a
-  # transaction is received
-  # TODO: Make sure this works when redis crashes and is restarted
-  redisStarts = null
-  startIdPromise = new Promise
-  # Calling select right away queues the command before any commands that
-  # a client might add before connect happens. If select is not queued first,
-  # the subsequent commands could happen on the wrong db
-  ignoreSubscribe = false
-  do subscribeToStarts = (selected) ->
-    return ignoreSubscribe = false if ignoreSubscribe
-    if db isnt undefined && !selected
-      return redisClient.select db, (err) ->
-        throw err if err
-        subscribeToStarts true
-    redisInfo.subscribeToStarts subClient, redisClient, (starts) ->
-      redisStarts = starts
-      startIdPromise.clearValue() if startIdPromise.value
-      startIdPromise.fulfill starts[0][0]
-
-  # Ignore the first connect event
-  ignoreSubscribe = true
-  redisClient.on 'connect', subscribeToStarts
-  redisClient.on 'end', ->
-    redisStarts = null
-    startIdPromise.clearValue()
-=======
   @_localModels = {}
->>>>>>> d83d5167
 
   @_adapter = new MemoryAdapter
   @_createStoreModel()
@@ -138,25 +108,6 @@
     adapter = @_adapter
     hasInvalidVer = @_hasInvalidVer
 
-<<<<<<< HEAD
-  hasInvalidVer = (socket, ver, clientStartId) ->
-    # Don't allow a client to connect unless there is a valid startId to
-    # compare the model's against
-    unless startIdPromise.value
-      socket.disconnect()
-      return true
-    # TODO: Map the client's version number to the Stm's and update the client
-    # with the new startId unless the client's version includes versions that
-    # can't be mapped
-    unless clientStartId && clientStartId == startIdPromise.value
-      socket.emit 'fatalErr'
-      return true
-    return false
-
-  clientSockets = {}
-  @_setSockets = (sockets) -> sockets.on 'connection', (socket) ->
-=======
->>>>>>> d83d5167
     # TODO Once socket.io supports query params in the
     # socket.io urls, then we can remove this. Instead,
     # we can add the socket <-> clientId assoc in the
@@ -292,98 +243,7 @@
         finish()
     return
 
-<<<<<<< HEAD
-  @_forTxnSince = forTxnSince = (ver, clientId, onTxn, done) ->
-    return unless pubSub.hasSubscriptions clientId
-
-    # TODO Replace with a LUA script that does filtering?
-    redisClient.zrangebyscore 'txns', ver, '+inf', 'withscores', (err, vals) ->
-      throw err if err
-      txn = null
-      for val, i in vals
-        if i % 2
-          continue unless pubSub.subscribedToTxn clientId, txn
-          transaction.base txn, +val
-          onTxn txn
-        else
-          txn = JSON.parse val
-      done() if done
-
-  nextClientId = (callback) ->
-    redisClient.incr 'clientClock', (err, value) ->
-      throw err if err
-      callback value.toString(36)
-
-  @createModel = ->
-    model = new Model
-    model.store = self
-    model._ioUri = self._ioUri
-    model.startIdPromise = startIdPromise
-    startIdPromise.on (startId) ->
-      model._startId = startId
-    nextClientId (clientId) ->
-      model.clientIdPromise.fulfill clientId
-    return model
-=======
->>>>>>> d83d5167
-
-nextTxnNum = (redisClient, clientId, callback) ->
-  redisClient.incr 'txnClock.' + clientId, (err, value) ->
-    throw err if err
-    callback value
-
-<<<<<<< HEAD
-  @flush = (callback) ->
-    done = false
-    cb = (err) ->
-      if callback && (done || err)
-        callback err
-        callback = null
-      done = true
-    adapter.flush cb
-    self = this
-    redisClient.flushdb (err) ->
-      if err && callback
-        callback err
-        return callback = null
-      redisInfo.onStart redisClient, cb
-      self.createStoreModel()
-
-
-  ## Upstream Transaction Interface ##
-
-  stm = new Stm redisClient
-  @_commit = commit = (txn, callback) ->
-    ver = transaction.base txn
-    if ver && typeof ver isnt 'number'
-      # In case of something like @set(path, value, callback)
-      throw new Error 'Version must be null or a number'
-    stm.commit txn, (err, ver) ->
-      transaction.base txn, ver
-      callback err, txn if callback
-      return if err
-      pubSub.publish transaction.path(txn), txn: txn
-      txnApplier.add txn, ver
-
-  ## Ensure Serialization of Transactions to the DB ##
-  # TODO: This algorithm will need to change when we go multi-process,
-  # because we can't count on the version to increase sequentially
-  txnApplier = new Serializer
-    withEach: (txn, ver) ->
-      args = transaction.args(txn).slice 0
-      method = transaction.method txn
-      args.push ver, (err) ->
-        # TODO: Better adapter error handling and potentially a second callback
-        # to the caller of commit when the adapter operation completes
-        throw err if err
-      # adapter[method] args...
-      persistMutation method, args
-
-  @disconnect = ->
-    redisClient.quit()
-    subClient.quit()
-    txnSubClient.quit()
-
+do ->
   ## PERSISTENCE ROUTER ##
   saveRoutes =
     set: []
@@ -397,9 +257,13 @@
     shift: []
     remove: []
     move: []
-  @save = (method, path, fn) ->
+  Store::save = (method, path, fn) ->
+    unless @_didSetupDefaultPersistenceRoutes
+      @_adapter.setupDefaultPersistenceRoutes @
+      @_didSetupDefaultPersistenceRoutes = true
     re = pathParser.eventRegExp path
     saveRoutes[method].push [re, fn]
+
   persistMutation = (method, args) ->
     routes = saveRoutes[method]
     [path, rest...] = args
@@ -413,9 +277,12 @@
       captures = if match.length > 1 then match[1..] else [match[0]]
       return fn.apply null, captures.concat(rest, [next, done])
     next()
-  adapter.setupDefaultPersistenceRoutes @
-
-=======
+
+nextTxnNum = (redisClient, clientId, callback) ->
+  redisClient.incr 'txnClock.' + clientId, (err, value) ->
+    throw err if err
+    callback value
+
 forTxnSince = (pubSub, redisClient, ver, clientId, onTxn, done) ->
   return unless pubSub.hasSubscriptions clientId
   
@@ -454,7 +321,6 @@
       nextValue = lookup appendRoot, nextValue
 
     addSubDatum data, nextRoot, remainder, nextValue, ver, finish
->>>>>>> d83d5167
   return
 
 allOtPaths = (obj, prefix = '') ->
