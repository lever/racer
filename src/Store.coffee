redis = require 'redis'
PubSub = require './PubSub'
redisInfo = require './redisInfo'
journal = require './journal'
MemoryAdapter = require './adapters/Memory'
Model = require './Model.server'
transaction = require './transaction'
{split: splitPath, lookup} = require './pathParser'
Promise = require './Promise'
Field = require './mixin.ot/Field.server'
pathParser = require './pathParser'
{bufferify} = require './util'
_query_ = require './query'

# store = new Store
#   mode: 'lww' || 'stm' || 'ot'
#   redis:
#     port: xxxx
#     host: xxxx
#     db: xxxx
#     password: xxxx
Store = module.exports = (options = {}) ->
  self = this

  setupRedis self, options.redis

  @_pubSub = new PubSub
    adapter:
      type: 'Redis'
      pubClient: @_redisClient
      subClient: @_txnSubClient
    onMessage: (clientId, msg) ->
      {txn, ot, rmDoc, addDoc} = msg
      return self._onTxnMsg clientId, txn if txn
      return self._onOtMsg clientId, ot if ot

      # Live Query Channels
      # These following 2 channels are for
      # informing a client about changes to their
      # data set based on mutations that add/rm
      # docs to/from the data set enclosed by the
      # live queries the client subscribes to
      if socket = self._clientSockets[clientId]
        return socket.emit 'rmDoc', rmDoc if rmDoc
        return socket.emit 'addDoc', addDoc if addDoc
      throw new Error 'Unsupported message: ' + JSON.stringify(msg, null, 2)

  # Add a @commit method to this store based on the conflict resolution mode
  @commit = journal.commitFn self, options.mode

  # Maps path -> { listener: fn, queue: [msg], busy: bool }
  # TODO Encapsulate this at a lower level of abstraction
  @_otFields = {}

  @_localModels = {}

  @_adapter = options.adapter || new MemoryAdapter

  # This model is used to create transactions with id's
  # prefixed with '#', so we handle store's async mutations
  # differently than regular models' sync mutations
  @_model = @_createStoreModel()

  @_persistenceRoutes = {}
  @_defaultPersistenceRoutes = {}
  for method in ['get', 'set', 'del', 'setNull', 'incr', 'push',
    'unshift', 'insert', 'pop', 'shift', 'remove', 'move']
    @_persistenceRoutes[method] = []
    @_defaultPersistenceRoutes[method] = []
  @_adapter.setupDefaultPersistenceRoutes this

  return

# TODO Do we even use/need @_model from a Store instance?
Store:: =

  _createStoreModel: ->
    model = @createModel()
    for key, val of model.async
      continue if key == 'get'
      # TODO Beware: mixing in has danger of naming conflicts; better to
      #      delegate to @_model.async instead.
      # TODO Define store mutators here instead of copying from Async because
      #      using Async from here ends up making a hop back to here before
      #      accessing store again (e.g., async.model.store._adapter). Instead
      #      we can be more direct (e.g., @_adapter)
      @[key] = val
    return model

  query: (query, callback) ->
    dbQuery = _query_.deserialize query.serialize(), @_adapter.Query
    self = this
    dbQuery.run @_adapter, (err, found) ->
      # TODO Get version consistency right in face of concurrent writes during
      # query
      if Array.isArray found
        for doc in found
          doc.id = doc._id
          # TODO _id code is specific to Mongo. Move this behind Mongo
          #      abstraction
          delete doc._id
      else
        found.id = found._id
        delete found._id
      callback err, found, self._adapter.version

  get: (path, callback) ->
    @sendToDb 'get', [path], callback

#  set: (path, val, ver, callback) ->
#    # TODO Use @commit here instead? - See mixin.stm/Async
#    @sendToDb 'set', [path, val, ver], callback
#
  createModel: ->
    model = new Model
    model.store = this
    model._ioUri = @_ioUri
    model.startIdPromise = startIdPromise = @_startIdPromise
    startIdPromise.on (startId) ->
      model._startId = startId
    @_redisClient.incr 'clientClock', (err, value) ->
      throw err if err
      clientId = value.toString(36)
      model.clientIdPromise.fulfill clientId
    return model

  flush: (callback) ->
    rem = 2
    cb = (err) ->
      if !(--rem) || err
        callback err if callback
        return callback = null
    @_adapter.flush cb
    self = this
    @_redisClient.flushdb (err) ->
      return cb err if err
      redisInfo.onStart self._redisClient, cb
      self._model = self._createStoreModel()

  disconnect: ->
    @_redisClient.quit()
    @_subClient.quit()
    @_txnSubClient.quit()

  _finishCommit: (txn, ver, callback) ->
    transaction.base txn, ver
    args = transaction.args(txn).slice()
    method = transaction.method txn
    args.push ver
    self = this
    @sendToDb method, args, (err, origDoc) ->
<<<<<<< HEAD
      self._pubSub.publish transaction.path(txn), {txn}, {origDoc}
      callback err, txn if callback
=======
      callback err, txn if callback
      self._pubSub.publish transaction.path(txn), {txn}, {origDoc}
>>>>>>> 0d7ce44d

  setSockets: (@sockets, @_ioUri = '') ->
    self = this

    @_clientSockets = clientSockets = {}
    pubSub = @_pubSub
    redisClient = @_redisClient

    # TODO: These are for OT, which is hacky. Clean up
    otFields = @_otFields
    adapter = @_adapter
    hasInvalidVer = @_hasInvalidVer

    # TODO Once socket.io supports query params in the
    # socket.io urls, then we can remove this. Instead,
    # we can add the socket <-> clientId assoc in the
    # `sockets.on 'connection'...` callback.
    sockets.on 'connection', (socket) -> socket.on 'sub', (clientId, targets, ver, clientStartId) ->
      return if hasInvalidVer socket, ver, clientStartId

      # TODO Map the clientId to a nickname (e.g., via session?),
      # and broadcast presence
      socket.on 'disconnect', ->
        pubSub.unsubscribe clientId
        delete clientSockets[clientId]
        redisClient.del 'txnClock.' + clientId, (err, value) ->
          throw err if err

      # TODO WHEN IS THIS CALLED?
      socket.on 'subAdd', (clientId, targets, callback) ->
        for targ, i in targets
          if Array.isArray targ
            # Deserialize targ into a Query instance
            targets[i] = _query_.deserialize targ
        rem = 2
        pubSub.subscribe clientId, targets, (err, data) ->
          # TODO Handle err
          --rem || callback data
        self._fetchSubData targets, (err, data) ->
          # TODO Handle err
          --rem || callback data

      socket.on 'subRemove', (clientId, targets) ->
        throw 'Unimplemented: subRemove'

      # Handling OT messages
      socket.on 'otSnapshot', (setNull, fn) ->
        # Lazy create/snapshot the OT doc
        if field = otFields[path]
          # TODO
          TODO = 'TODO'

      socket.on 'otOp', (msg, fn) ->
        {path, op, v} = msg

        flushViaFieldClient = ->
          unless fieldClient = field.client socket.id
            fieldClient = field.registerSocket socket
            # TODO Cleanup with field.unregisterSocket
          fieldClient.queue.push [msg, fn]
          fieldClient.flush()

        # Lazy create the OT doc
        unless field = otFields[path]
          field = otFields[path] =
            new Field self, pubSub, path, v
          # TODO Replace with sendToDb
          adapter.get path, (err, val, ver) ->
            # Lazy snapshot initialization
            snapshot = field.snapshot = val?.$ot || ''
            flushViaFieldClient()
        else
          flushViaFieldClient()

      # Handling transaction messages
      socket.on 'txn', (txn, clientStartId) ->
        base = transaction.base txn
        return if hasInvalidVer socket, base, clientStartId
        self.commit txn, (err, txn) ->
          txnId = transaction.id txn
          base = transaction.base txn
          # Return errors to client, with the exeption of duplicates, which
          # may need to be sent to the model again
          return socket.emit 'txnErr', err, txnId if err && err != 'duplicate'
          self._nextTxnNum clientId, (num) ->
            socket.emit 'txnOk', txnId, base, num

      socket.on 'txnsSince', (ver, clientStartId, callback) ->
        return if hasInvalidVer socket, ver, clientStartId
        txnsSince pubSub, redisClient, ver, clientId, (txns) ->
          self._nextTxnNum clientId, (num) ->
            if len = txns.length
              socket.__base = transaction.base txns[len - 1]
            callback txns, num

      # This is used to prevent emitting duplicate transactions
      socket.__base = 0
      # Set up subscriptions to the store for the model
      clientSockets[clientId] = socket

      # We guard against the following race condition:
      # Window 1 and Window 2 are both snapshotted at the same ver.
      # Window 1 commits a txn A. Window 1 subscribes.
      # Window 2 subscribes, but before the server can publish the
      # txn A that it missed, Window 1 publishes txn B that
      # is immediately broadcast to Window 2 just before txn A is
      # broadcast to Window 2.
      pubSub.subscribe clientId, targets, ->

  _nextTxnNum: (clientId, callback) ->
    @_redisClient.incr 'txnClock.' + clientId, (err, value) ->
      throw err if err
      callback value

  _onTxnMsg: (clientId, txn) ->
    # Don't send transactions back to the model that created them.
    # On the server, the model directly handles the store.commit callback.
    # Over Socket.io, a 'txnOk' message is sent below.
    return if clientId == transaction.clientId txn
    # For models only present on the server, process the transaction
    # directly in the model
    return model._onTxn txn if model = @_localModels[clientId]
    # Otherwise, send the transaction over Socket.io
    if socket = @_clientSockets[clientId]
      # Prevent sending duplicate transactions by only sending new versions
      base = transaction.base txn
      if base > socket.__base
        socket.__base = base
        @_nextTxnNum clientId, (num) ->
          socket.emit 'txn', txn, num

  _onOtMsg: (clientId, ot) ->
    if socket = @_clientSockets[clientId]
      return if socket.id == ot.meta.src
      socket.emit 'otOp', ot

  registerLocalModel: (model) -> @_localModels[model._clientId] = model

  unregisterLocalModel: (model) -> delete @_localModels[model._clientId]

  # Fetch the set of data represented by `targets` and subscribe to future
  # changes to this set of data.
  # @param {String} clientId representing the subscriber
  # @param {[String|Query]} targets (i.e., paths, or queries) to subscribe to
  # @param {Function} callback(err, data, otData)
  subscribe: (clientId, targets, callback) ->
    rem = 2
    _data = null
    _otData = null
    @_pubSub.subscribe clientId, targets, (err) ->
      --rem || callback err, _data, _otData
    @_fetchSubData targets, (err, data, otData) ->
      _data = data
      _otData = otData
      --rem || callback err, _data, _otData

  unsubscribe: (clientId) -> @_pubSub.unsubscribe clientId

  _fetchSubData: (targets, callback) ->
    data = []
    otData = {}

    finish = ->
      unless --finish.remainingFetches
        callback null, data, otData

    finish.remainingFetches = targets.length

    otFields = @_otFields
    for targ in targets
      self = this
      if targ.isQuery then do (targ) ->
        query = targ
        self.query query, (err, found, ver) ->
          return callback err if err
          queryResultAsDatum = (doc, ver, query) ->
            path = query._namespace + '.' + doc.id
            [path, doc, ver]
          if Array.isArray found
            for doc in found
              data.push queryResultAsDatum(doc, ver, query)
          else
            data.push queryResultAsDatum(found, ver, query)
          finish()
      else
        [root, remainder] = splitPath targ

        @get root, do (root, remainder) -> (err, value, ver) ->
          return callback err if err
          # TODO Make ot field detection more accurate. Should cover all remainder scenarios.
          # TODO Convert the following to work beyond MemoryStore
          otPaths = allOtPaths value, root + '.'
          for otPath in otPaths
            otData[otPath] = otField if otField = otFields[otPath]

          # addSubDatum mutates data argument
          addSubDatum data, root, remainder, value, ver, finish
          finish()
    return

  ## PERSISTENCE ROUTER ##
  route: (method, path, fn) ->
    re = pathParser.eventRegExp path
    @_persistenceRoutes[method].push [re, fn]
    return @

  defaultRoute: (method, path, fn) ->
    re = pathParser.eventRegExp path
    @_defaultPersistenceRoutes[method].push [re, fn]
    return @

  sendToDb:
    bufferify 'sendToDb',
      await: (done) ->
        adapter = @_adapter
        return done() if adapter.version isnt undefined
        @_redisClient.get 'ver', (err, ver) ->
          throw err if err
          adapter.version = parseInt(ver, 10)
          return done()
      origFn: (method, args, done) ->
        perRoutes = @_persistenceRoutes
        defPerRoutes = @_defaultPersistenceRoutes
        routes = perRoutes[method].concat defPerRoutes[method]
        [path, rest...] = args
        done ||= (err) ->
          throw err if err
        i = 0
        do next = ->
          unless handler = routes[i++]
            throw new Error "No persistence handler for #{method}(#{args.join(', ')})"
          [re, fn] = handler
          return next() unless path == '' || (match = path.match re)
          captures = if path == ''
                       ['']
                      else if match.length > 1
                        match[1..]
                      else
                        [match[0]]
          return fn.apply null, captures.concat(rest, [done, next])

txnsSince = (pubSub, redisClient, ver, clientId, callback) ->
  return callback [] unless pubSub.hasSubscriptions clientId

  # TODO Replace with a LUA script that does filtering?
  redisClient.zrangebyscore 'txns', ver, '+inf', 'withscores', (err, vals) ->
    throw err if err
    txn = null
    txns = []
    for val, i in vals
      if i % 2
        continue unless pubSub.subscribedToTxn clientId, txn
        transaction.base txn, +val
        txns.push txn
      else
        txn = JSON.parse val
    callback txns

# Accumulates an array of tuples to set [path, value, ver]
#
# @param {Array} data is an array that gets mutated
# @param {String} root is the part of the path up to ".*"
# @param {String} remainder is the part of the path after "*"
# @param {Object} value is the lookup value of the rooth path
# @param {Number} ver is the lookup ver of the root path
addSubDatum = (data, root, remainder, value, ver, finish) ->
  # Set the entire object
  return data.push [root, value, ver]  unless remainder?

  # Set each property one level down, since the path had a '*'
  # following the current root
  [appendRoot, remainder] = splitPath remainder
  for prop of value
    nextRoot = if root then root + '.' + prop else prop
    nextValue = value[prop]
    if appendRoot
      nextRoot += '.' + appendRoot
      nextValue = lookup appendRoot, nextValue

    addSubDatum data, nextRoot, remainder, nextValue, ver, finish
  return

allOtPaths = (obj, prefix = '') ->
  results = []
  return results unless obj && obj.constructor is Object
  for k, v of obj
    if v && v.constructor is Object
      if v.$ot
        results.push prefix + k
        continue
      results.push allOtPaths(v, k + '.')...
  return results

setupRedis = (self, redisOptions = {}) ->
  {port, host, db, password} = redisOptions
  # Client for data access and event publishing
  self._redisClient = redisClient = redis.createClient(port, host, redisOptions)
  # Client for internal Racer event subscriptions
  self._subClient = subClient = redis.createClient(port, host, redisOptions)
  # Client for event subscriptions of txns only
  self._txnSubClient = txnSubClient = redis.createClient(port, host, redisOptions)
  if password
    authCallback = (err) -> throw err if err
    redisClient.auth password, authCallback
    subClient.auth password, authCallback
    txnSubClient.auth password, authCallback

  # TODO: Make sure there are no weird race conditions here, since we are
  # caching the value of starts and it could potentially be stale when a
  # transaction is received
  # TODO: Make sure this works when redis crashes and is restarted
  redisStarts = null
  self._startIdPromise = startIdPromise = new Promise
  # Calling select right away queues the command before any commands that
  # a client might add before connect happens. If select is not queued first,
  # the subsequent commands could happen on the wrong db
  ignoreSubscribe = false
  do subscribeToStarts = (selected) ->
    return ignoreSubscribe = false if ignoreSubscribe
    if db isnt undefined && !selected
      return redisClient.select db, (err) ->
        throw err if err
        subscribeToStarts true
    redisInfo.subscribeToStarts subClient, redisClient, (starts) ->
      redisStarts = starts
      startIdPromise.clearValue() if startIdPromise.value
      startIdPromise.fulfill starts[0][0]

  # Ignore the first connect event
  ignoreSubscribe = true
  redisClient.on 'connect', subscribeToStarts
  redisClient.on 'end', ->
    redisStarts = null
    startIdPromise.clearValue()

  self._hasInvalidVer = (socket, ver, clientStartId) ->
    # Don't allow a client to connect unless there is a valid startId to
    # compare the model's against
    unless startIdPromise.value
      socket.disconnect()
      return true
    # TODO: Map the client's version number to the Stm's and update the client
    # with the new startId unless the client's version includes versions that
    # can't be mapped
    unless clientStartId && clientStartId == startIdPromise.value
      socket.emit 'fatalErr'
      return true
    return false<|MERGE_RESOLUTION|>--- conflicted
+++ resolved
@@ -149,13 +149,8 @@
     args.push ver
     self = this
     @sendToDb method, args, (err, origDoc) ->
-<<<<<<< HEAD
       self._pubSub.publish transaction.path(txn), {txn}, {origDoc}
       callback err, txn if callback
-=======
-      callback err, txn if callback
-      self._pubSub.publish transaction.path(txn), {txn}, {origDoc}
->>>>>>> 0d7ce44d
 
   setSockets: (@sockets, @_ioUri = '') ->
     self = this
