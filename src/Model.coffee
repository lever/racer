transaction = require './transaction'
MemorySync = require './adapters/MemorySync'

Model = module.exports = (@_clientId = '', AdapterClass = MemorySync) ->
  self = this
  self._adapter = new AdapterClass
  self._subs = {}
  
  self._txnCount = 0
  self._txns = {}
  self._txnQueue = []
  
  # TODO: This makes transactions get applied in order, but it only works when
  # every version is received. It needs to be updated to handle subscriptions
  # to only a subset of the model
  pending = {}
  pendingTimeout = null
  nextNum = 1
  self._onTxn = (txn, num) ->
    # Copy the callback onto this transaction if it matches one in the queue
    if queuedTxn = self._txns[transaction.id txn]
      txn.callback = queuedTxn.callback
    
    # Cache this transaction to be applied later if it is not the next version
    if num > nextNum
      unless pendingTimeout
        pendingTimeout = setTimeout ->
          self._reqNewTxns()
          pendingTimeout = null
        , PENDING_TIMEOUT
      return pending[num] = txn
    # Ignore this transaction if it is older than the next version
    return if num < nextNum
    # Otherwise, apply it immediately
    self._applyTxn txn
    if pendingTimeout
      clearTimeout pendingTimeout
      pendingTimeout = null
    # And apply any transactions that were waiting for this one to be received
    nextNum++
    while txn = pending[nextNum]
      self._applyTxn txn
      delete pending[nextNum++]
  
  self._onTxnNum = (num) ->
    # Reset the number used to keep track of pending transactions
    nextNum = +num + 1
    # Remove any old pending transactions
    for i of pending
      delete pending[i] if i < nextNum
  
  self.force = Object.create self, _force: value: true
  
  return

Model:: =
  _commit: -> false
  _reqNewTxns: ->
  _setSocket: (socket, config) ->
    self = this
    self.socket = socket
    
    socket.on 'txn', self._onTxn
    socket.on 'txnNum', self._onTxnNum
    socket.on 'txnOk', (base, txnId, num) ->
      if txn = self._txns[txnId]
        txn[0] = base
<<<<<<< HEAD
        self._onTxn txn
=======
        self._onTxn txn, num
>>>>>>> cc975086
    socket.on 'txnErr', (err, txnId) ->
      txn = self._txns[txnId]
      if txn && (callback = txn.callback) && err != 'duplicate'
        args = transaction.args txn
        args.unshift err
        callback args...
      self._removeTxn txnId
    
    self._commit = commit = (txn) ->
      txn.timeout = +new Date + SEND_TIMEOUT
      socket.emit 'txn', txn
    
    # Request any transactions that may have been missed
    self._reqNewTxns = -> socket.emit 'txnsSince', self._adapter.ver + 1
    
    resendAll = ->
      txns = self._txns
      commit txns[id] for id in self._txnQueue
    resendExpired = ->
      now = +new Date
      txns = self._txns
      for id in self._txnQueue
        txn = txns[id]
        return if txn.timeout > now
        commit txn
    
    # Request missed transactions and send queued transactions on connect
    resendInterval = null
    socket.on 'connect', ->
      socket.emit 'sub', self._clientId, self.get '$subs'
      self._reqNewTxns()
      resendAll()
      unless resendInterval
        resendInterval = setInterval resendExpired, RESEND_INTERVAL
    socket.on 'disconnect', ->
      clearInterval resendInterval
      resendInterval = null

  on: (method, pattern, callback) ->
    re = transaction.pathRegExp pattern
    sub = [re, callback]
    subs = @_subs
    if subs[method] is undefined
      subs[method] = [sub]
    else
      subs[method].push sub
  _emit: (method, [path, args...]) ->
    return unless subs = @_subs[method]
    testPath = (path) ->
      for sub in subs
        re = sub[0]
        if re.test path
          sub[1].apply null, re.exec(path).slice(1).concat(args)
    # Emit events on the path
    testPath path
    # Emit events on any references that point to the path
    if refs = @get '$refs'
      self = this
      derefPath = (obj, props, i) ->
        remainder = ''
        while prop = props[i++]
          remainder += '.' + prop
        self._adapter._forRef obj, self.get(), (path) ->
          path += remainder
          testPath path
          checkRefs path
      checkRefs = (path) ->
        i = 0
        obj = refs
        props = path.split '.'
        while prop = props[i++]
          break unless next = obj[prop]
          derefPath next.$, props, i if next.$
          obj = next
      checkRefs path

  _nextTxnId: -> @_clientId + '.' + @_txnCount++
  _addTxn: (method, args..., callback) ->
    # Create a new transaction and add it to a local queue
    id = @_nextTxnId()
    ver = if @_force then null else @_adapter.ver
    @_txns[id] = txn = [ver, id, method, args...]
    txn.callback = callback
    @_txnQueue.push id
    # Update the transaction's path with a dereferenced path
    path = txn[3] = args[0] = @_specModel()[1]
    # Apply a private transaction immediately and don't send it to the store
    return @_applyTxn txn if transaction.privatePath path
    # Emit an event on creation of the transaction
    @_emit method, args
    # Send it over Socket.IO or to the store on the server
    @_commit txn
  _removeTxn: (txnId) ->
    delete @_txns[txnId]
    txnQueue = @_txnQueue
    if ~(i = txnQueue.indexOf txnId) then txnQueue.splice i, 1
  _applyTxn: (txn) ->
    method = transaction.method txn
    args = transaction.args txn
    args.push transaction.base txn
    adapter = @_adapter
    adapter[method] args...
    @_removeTxn transaction.id txn
    @_emit method, args
    callback null, transaction.args(txn)... if callback = txn.callback
  
  _specModel: ->
    adapter = @_adapter
    if len = @_txnQueue.length
      # Then generate a speculative model
      obj = Object.create adapter.get()
      i = 0
      while i < len
        # Apply each pending operation to the speculative model
        txn = @_txns[@_txnQueue[i++]]
        args = transaction.args txn
        args.push adapter.ver, obj: obj, proto: true
        path = adapter[transaction.method txn].apply adapter, args
    return [obj, path]
  
  get: (path) -> @_adapter.get path, @_specModel()[0]
  
  set: (path, value, callback) ->
    @_addTxn 'set', path, value, callback
    return value
  del: (path, callback) ->
    @_addTxn 'del', path, callback
  
  ref: (ref, key) ->
    if key? then $r: ref, $k: key else $r: ref

# Timeout in milliseconds after which missed transactions will be requested
Model._PENDING_TIMEOUT = PENDING_TIMEOUT = 500
# Timeout in milliseconds after which sent transactions will be resent
Model._SEND_TIMEOUT = SEND_TIMEOUT = 10000
# Interval in milliseconds to check timeouts for queued transactions
Model._RESEND_INTERVAL = RESEND_INTERVAL = 2000<|MERGE_RESOLUTION|>--- conflicted
+++ resolved
@@ -65,11 +65,7 @@
     socket.on 'txnOk', (base, txnId, num) ->
       if txn = self._txns[txnId]
         txn[0] = base
-<<<<<<< HEAD
-        self._onTxn txn
-=======
         self._onTxn txn, num
->>>>>>> cc975086
     socket.on 'txnErr', (err, txnId) ->
       txn = self._txns[txnId]
       if txn && (callback = txn.callback) && err != 'duplicate'
