<<<<<<< HEAD
var Model, Store, fn, io, modelServer, name, store;
=======
var Model, Store, fn, methods, modelServer, name, rally, store, _;
_ = require('./util');
>>>>>>> 3c86d533
Model = require('./Model');
modelServer = require('./Model.server');
Store = require('./Store');
io = require('socket.io');
for (name in modelServer) {
  fn = modelServer[name];
  Model.prototype[name] = fn;
}
if (_.onServer) {
  rally = function(req, res, next) {
    var oldProto;
    if (!req.session) {
      throw 'Missing session middleware';
    }
    oldProto = rally.__proto__;
    rally = function(req, res, next) {
      var reqRally, _base;
      reqRally = req.rally = Object.create(rally);
      reqRally.clientId = (_base = req.session).clientId || (_base.clientId = rally.nextClientId++);
      return next();
    };
    rally.__proto__ = oldProto;
    return rally(req, res, next);
  };
  rally.nextClientId = 1;
} else {
  rally = {};
}
module.exports = rally;
methods = {
  store: store = new Store,
  subscribe: function(path, callback) {
    var model;
    model = new Model;
    return store.get(path, function(err, value, ver) {
      if (err) {
        callback(err);
      }
      model._set(path, value);
      model._base = ver;
      return callback(null, model);
    });
  },
  unsubscribe: function() {
    throw "Unimplemented";
  },
  use: function() {
    throw "Unimplemented";
  }
};
<<<<<<< HEAD
io = io.listen(3001);
io.sockets.on('connection', function(socket) {
  return socket.on('txn', function(data) {
    return socket.emit('txn', data);
  });
});
=======
for (name in methods) {
  fn = methods[name];
  rally[name] = fn;
}
>>>>>>> 3c86d533
<|MERGE_RESOLUTION|>--- conflicted
+++ resolved
@@ -1,9 +1,5 @@
-<<<<<<< HEAD
-var Model, Store, fn, io, modelServer, name, store;
-=======
-var Model, Store, fn, methods, modelServer, name, rally, store, _;
+var Model, Store, fn, io, methods, modelServer, name, rally, store, _;
 _ = require('./util');
->>>>>>> 3c86d533
 Model = require('./Model');
 modelServer = require('./Model.server');
 Store = require('./Store');
@@ -54,16 +50,13 @@
     throw "Unimplemented";
   }
 };
-<<<<<<< HEAD
+for (name in methods) {
+  fn = methods[name];
+  rally[name] = fn;
+}
 io = io.listen(3001);
 io.sockets.on('connection', function(socket) {
   return socket.on('txn', function(data) {
     return socket.emit('txn', data);
   });
-});
-=======
-for (name in methods) {
-  fn = methods[name];
-  rally[name] = fn;
-}
->>>>>>> 3c86d533
+});