<<<<<<< HEAD
Model = module.exports = ->
  self = this
  self._data = {}
  self._base = 0
  self._clientId = ''
  
  self._txnCount = 0
  self._txns = txns = {}
  self._txnQueue = txnQueue = []
  
  self._onTxn = onTxn = (txn) ->
=======
#_ = require './util'
#ClientModel = require './client/Model'
#ServerModel = require './server/Model'
#
#Model = module.exports = ->
#  if _.onServer then new ServerModel() else new ClientModel()

Model = module.exports = ->
  self = this
  @_data = {}

  # Server Model instance acts like a browser to the Stm
  # TODO DRY this up - Also appears in client/Model
  @_base = 0
  @_clientId = ''
  
  @_txnCount = 0
  @_txns = txns = {}
  @_txnQueue = txnQueue = []

  @_onTxn = onTxn = (txn) ->
>>>>>>> f2359542
    [base, txnId, method, args...] = txn
    setters[method].apply self, args
    self._base = base
    self._removeTxn txnId
<<<<<<< HEAD
  self._onMessage = (message) ->
=======

  @_onMessage = (message) ->
>>>>>>> f2359542
    [type, content] = JSON.parse message
    switch type
      when 'txn'
        onTxn content
      when 'txnFail'
        self._removeTxn content
<<<<<<< HEAD
  
  self.get = (path) ->
    if len = txnQueue.length
=======

  @get = (path) ->
    if len = txnQueue.length
      # Then generate a speculative model
>>>>>>> f2359542
      obj = Object.create self._data
      i = 0
      while i < len
        # Add the speculative model to each pending transactions by
        # appending to each txn's args
        txn = txns[txnQueue[i++]]
        [method, args...] = txn.op
        args.push obj: obj, proto: true
        setters[method].apply self, args
    else
      obj = self._data
<<<<<<< HEAD
    if path then self._lookup(path, obj: obj).obj else obj
=======
    if path then self.lookup(path, obj: obj).obj else obj
>>>>>>> f2359542
  
  return

Model:: =
  _send: -> false
<<<<<<< HEAD
  _setSocket: (socket) ->
    socket.connect()
    socket.on 'message', @_onMessage
    @_send = (txn) ->
      socket.send ['txn', txn]
      # TODO: Only return true if sent successfully
=======
  _setSocket: (@_socket) ->
    @_socket.connect()
    @_socket.on 'message', @_onMessage
    @_send = (txn) ->
      @_socket.send txn
      # TODO: Only return if sent successfully
>>>>>>> f2359542
      return true
  _setStm: (stm) ->
    onTxn = @_onTxn
    @_send = (txn) ->
      stm.commit txn, (err, ver) ->
<<<<<<< HEAD
        # TODO: Handle STM conflicts and other errors
        if ver
          txn[0] = ver
          onTxn txn
      return true
  _nextTxnId: ->
    @_clientId + '.' + @_txnCount++
=======
        # TODO: Handle STM conclicts and other errors
        if ver
          txn[0] = ver
          onTxn txn
        return true
  _nextTxnId: -> @_clientId + '.' + @_txnCount++

  # Wraps the op in a transaction
  # Places the transaction in a dictionary and queue
  # Sends the transaction over Socket.IO
  # Returns the transaction id
>>>>>>> f2359542
  _addTxn: (op) ->
    base = @_base
    txn = op: op, base: base, sent: false
    id = @_nextTxnId()
    @_txns[id] = txn
    @_txnQueue.push id
    # TODO: Raise event on creation of transaction
<<<<<<< HEAD
    txn.sent = @_send [base, id, op...]
    return id
  _removeTxn: (txnId) ->
    delete @_txns[txnId]
    txnQueue = @_txnQueue
    i = txnQueue.indexOf txnId
    if i > -1 then txnQueue.splice i, 1
  _lookup: (path, options = {}) ->
    obj = options.obj || @_data
    if path && path.split
      props = path.split '.'
      lookup obj, props, props.length, 0, '',
        @get, options.addPath, options.proto, options.onRef
    else
      obj: obj, path: ''
  set: (path, value) ->
    @_addTxn ['set', path, value]
  delete: (path) ->
    @_addTxn ['del', path]
  ref: (ref, key) ->
    if key? then $r: ref, $k: key else $r: ref

setters =
  set: (path, value, options = {}) ->
    options.addPath = true
    out = @_lookup path, options
    try
      out.parent[out.prop] = value
    catch err
      throw new Error 'Model set failed on: ' + path
  del: (path, options = {}) ->
    out = @_lookup path, options
    parent = out.parent
    prop = out.prop
    try
      if options.proto
        # In speculative models, deletion of something in the model data is
        # acheived by making a copy of the parent prototype's properties
        # that does not include the deleted property
        if prop of parent.__proto__
          obj = {}
          for key, value of parent.__proto__
            unless key is prop
              obj[key] = if typeof value is 'object'
                Object.create value
              else
                value
          parent.__proto__ = obj
      delete parent[prop]
    catch err
      throw new Error 'Model delete failed on: ' + path

lookup = (obj, props, len, i, path, get, addPath, proto, onRef) ->
  prop = props[i++]

  # In speculative model operations, return a prototype referenced object
  if proto && !Object::isPrototypeOf(obj)
      obj = Object.create obj

  # Get the next object along the path
  next = obj[prop]
  if next == undefined
    if addPath
      # Create empty parent objects implied by the path
      next = obj[prop] = {}
    else
      # If an object can't be found, return null
      return obj: null

  # Check for model references
  if ref = next.$r
    refObj = get ref
    if key = next.$k
      keyObj = get key
      path = ref + '.' + keyObj
      next = refObj[keyObj]
    else
      path = ref
      next = refObj
    if onRef
      remainder = [path].concat props.slice(i)
      onRef key, remainder.join('.')
  else
    # Store the absolute path traversed so far
    path = if path then path + '.' + prop else prop

  if i < len
    lookup next, props, len, i, path, get, addPath, proto, onRef
  else
    obj: next, path: path, parent: obj, prop: prop
=======
    txn.sent = @_send ['txn', [base, id, op...]]
    return id
  _removeTxn: removeTxn = (txnId) ->
    delete @_txns[txnId]
    txnQueue = @_txnQueue
    if ~(i = txnQueue.indexOf txnId) then txnQueue.splice i, 1
  lookup: (path, {obj, addPath, proto, onRef}) ->
    obj ||= @_data
    props = if path and path.split then path.split '.' else []
    get = @get

    return props.reduce( ({obj, path}, prop, i) ->
    # In speculative model operations, return a prototype referenced object
      if proto && !Object::isPrototypeOf(obj)
        obj = Object.create obj
      next = obj[prop]
      if next is undefined
        return {'obj': null} if !addPath # can't find object
        next = obj[prop] = {} # Create empty parent objects implied by path

      # Check for model references
      if ref = next.$r
        refObj = get ref
        if key = next.$k
          keyObj = get key
          path = ref + '.' + keyObj
          next = refObj[keyObj]
        else
          path = ref
          next = refObj
        if onRef
          remainder = [path].concat props.slice(i+1)
          onRef key, remainder.join('.')
      else
        # Store the absolute path traversed so far
        path = if path then path + '.' + prop else prop

      if i == props.length-1
        return 'obj': next, path: path, parent: obj, prop: prop
      return { obj: next, path: path }
    , {'obj': obj, path: ''})

  set: (path, value) ->
    @_addTxn ['set', path, value]

  delete: (path) ->
    @_addTxn ['del', path]
  ref: (ref, key) ->
    if key? then $r: ref, $k: key else $r: ref

setters =
  set: (path, value, options = {}) ->
    options.addPath = true
    out = @lookup path, options
    try
      out.parent[out.prop] = value
    catch err
      throw new Error 'Model set failed on: ' + path
  del: (path, options = {}) ->
    out = @lookup path, options
    parent = out.parent
    prop = out.prop
    try
      if options.proto
        # In speculative models, deletion of something in the model data is
        # acheived by making a copy of the parent prototype's properties
        # that does not include the deleted property
        if prop of parent.__proto__
          obj = {}
          for key, value of parent.__proto__
            unless key is prop
              obj[key] = if typeof value is 'object'
                Object.create value
              else
                value
          parent.__proto__ = obj
      delete parent[prop]
    catch err
      throw new Error 'Model delete failed on: ' + path
>>>>>>> f2359542
<|MERGE_RESOLUTION|>--- conflicted
+++ resolved
@@ -1,16 +1,3 @@
-<<<<<<< HEAD
-Model = module.exports = ->
-  self = this
-  self._data = {}
-  self._base = 0
-  self._clientId = ''
-  
-  self._txnCount = 0
-  self._txns = txns = {}
-  self._txnQueue = txnQueue = []
-  
-  self._onTxn = onTxn = (txn) ->
-=======
 #_ = require './util'
 #ClientModel = require './client/Model'
 #ServerModel = require './server/Model'
@@ -32,33 +19,22 @@
   @_txnQueue = txnQueue = []
 
   @_onTxn = onTxn = (txn) ->
->>>>>>> f2359542
     [base, txnId, method, args...] = txn
     setters[method].apply self, args
     self._base = base
     self._removeTxn txnId
-<<<<<<< HEAD
-  self._onMessage = (message) ->
-=======
 
   @_onMessage = (message) ->
->>>>>>> f2359542
     [type, content] = JSON.parse message
     switch type
       when 'txn'
         onTxn content
       when 'txnFail'
         self._removeTxn content
-<<<<<<< HEAD
-  
-  self.get = (path) ->
-    if len = txnQueue.length
-=======
 
   @get = (path) ->
     if len = txnQueue.length
       # Then generate a speculative model
->>>>>>> f2359542
       obj = Object.create self._data
       i = 0
       while i < len
@@ -70,45 +46,23 @@
         setters[method].apply self, args
     else
       obj = self._data
-<<<<<<< HEAD
-    if path then self._lookup(path, obj: obj).obj else obj
-=======
     if path then self.lookup(path, obj: obj).obj else obj
->>>>>>> f2359542
   
   return
 
 Model:: =
   _send: -> false
-<<<<<<< HEAD
   _setSocket: (socket) ->
     socket.connect()
     socket.on 'message', @_onMessage
     @_send = (txn) ->
       socket.send ['txn', txn]
       # TODO: Only return true if sent successfully
-=======
-  _setSocket: (@_socket) ->
-    @_socket.connect()
-    @_socket.on 'message', @_onMessage
-    @_send = (txn) ->
-      @_socket.send txn
-      # TODO: Only return if sent successfully
->>>>>>> f2359542
       return true
   _setStm: (stm) ->
     onTxn = @_onTxn
     @_send = (txn) ->
       stm.commit txn, (err, ver) ->
-<<<<<<< HEAD
-        # TODO: Handle STM conflicts and other errors
-        if ver
-          txn[0] = ver
-          onTxn txn
-      return true
-  _nextTxnId: ->
-    @_clientId + '.' + @_txnCount++
-=======
         # TODO: Handle STM conclicts and other errors
         if ver
           txn[0] = ver
@@ -120,7 +74,6 @@
   # Places the transaction in a dictionary and queue
   # Sends the transaction over Socket.IO
   # Returns the transaction id
->>>>>>> f2359542
   _addTxn: (op) ->
     base = @_base
     txn = op: op, base: base, sent: false
@@ -128,99 +81,7 @@
     @_txns[id] = txn
     @_txnQueue.push id
     # TODO: Raise event on creation of transaction
-<<<<<<< HEAD
     txn.sent = @_send [base, id, op...]
-    return id
-  _removeTxn: (txnId) ->
-    delete @_txns[txnId]
-    txnQueue = @_txnQueue
-    i = txnQueue.indexOf txnId
-    if i > -1 then txnQueue.splice i, 1
-  _lookup: (path, options = {}) ->
-    obj = options.obj || @_data
-    if path && path.split
-      props = path.split '.'
-      lookup obj, props, props.length, 0, '',
-        @get, options.addPath, options.proto, options.onRef
-    else
-      obj: obj, path: ''
-  set: (path, value) ->
-    @_addTxn ['set', path, value]
-  delete: (path) ->
-    @_addTxn ['del', path]
-  ref: (ref, key) ->
-    if key? then $r: ref, $k: key else $r: ref
-
-setters =
-  set: (path, value, options = {}) ->
-    options.addPath = true
-    out = @_lookup path, options
-    try
-      out.parent[out.prop] = value
-    catch err
-      throw new Error 'Model set failed on: ' + path
-  del: (path, options = {}) ->
-    out = @_lookup path, options
-    parent = out.parent
-    prop = out.prop
-    try
-      if options.proto
-        # In speculative models, deletion of something in the model data is
-        # acheived by making a copy of the parent prototype's properties
-        # that does not include the deleted property
-        if prop of parent.__proto__
-          obj = {}
-          for key, value of parent.__proto__
-            unless key is prop
-              obj[key] = if typeof value is 'object'
-                Object.create value
-              else
-                value
-          parent.__proto__ = obj
-      delete parent[prop]
-    catch err
-      throw new Error 'Model delete failed on: ' + path
-
-lookup = (obj, props, len, i, path, get, addPath, proto, onRef) ->
-  prop = props[i++]
-
-  # In speculative model operations, return a prototype referenced object
-  if proto && !Object::isPrototypeOf(obj)
-      obj = Object.create obj
-
-  # Get the next object along the path
-  next = obj[prop]
-  if next == undefined
-    if addPath
-      # Create empty parent objects implied by the path
-      next = obj[prop] = {}
-    else
-      # If an object can't be found, return null
-      return obj: null
-
-  # Check for model references
-  if ref = next.$r
-    refObj = get ref
-    if key = next.$k
-      keyObj = get key
-      path = ref + '.' + keyObj
-      next = refObj[keyObj]
-    else
-      path = ref
-      next = refObj
-    if onRef
-      remainder = [path].concat props.slice(i)
-      onRef key, remainder.join('.')
-  else
-    # Store the absolute path traversed so far
-    path = if path then path + '.' + prop else prop
-
-  if i < len
-    lookup next, props, len, i, path, get, addPath, proto, onRef
-  else
-    obj: next, path: path, parent: obj, prop: prop
-=======
-    txn.sent = @_send ['txn', [base, id, op...]]
     return id
   _removeTxn: removeTxn = (txnId) ->
     delete @_txns[txnId]
@@ -298,5 +159,4 @@
           parent.__proto__ = obj
       delete parent[prop]
     catch err
-      throw new Error 'Model delete failed on: ' + path
->>>>>>> f2359542
+      throw new Error 'Model delete failed on: ' + path