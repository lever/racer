--- conflicted
+++ resolved
@@ -131,12 +131,8 @@
   var model = this;
   var doc = this.getOrCreateDoc(collectionName, id);
   if (this.fetchOnly) {
-<<<<<<< HEAD
-    if (!doc.shareDoc.type) {
-=======
     // Only fetch if the document isn't already loaded
     if (doc.get() === void 0) {
->>>>>>> 437d4096
       doc.shareDoc.fetch(subscribeDocCallback);
     } else {
       subscribeDocCallback();
