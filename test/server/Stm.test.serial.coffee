should = require 'should'
Stm = require 'server/Stm'
stm = new Stm()
mockSocketModel = require('../util/model').mockSocketModel

module.exports =
  setup: (done) ->
    stm._client.flushdb (err) ->
      throw err if err
      done()
  teardown: (done) ->
    stm._client.flushdb (err) ->
      throw err if err
      done()

<<<<<<< HEAD
  'a transaction should increase the version by 1': (done) ->
    should.equal null, stm._ver
    stm.attempt [0, '1.0', 'set', 'color', 'green'], (err) ->
      should.equal null, err
      stm._ver.should.equal 1
      done()

  # compare clientIds = If same, then noconflict
  # compare paths     = If different, then noconflict
  # compare bases     = If same, then conflict
  #                     If b1 > b2, and we are considering b1

  '2 concurrent transactions from different clients and targeting the same path should callback for conflict resolution': (done) ->
=======
  'different-client, different-path, simultaneous transaction should succeed': (done) ->
    txnOne = [0, '1.0', 'set', 'color', 'green']
    txnTwo = [0, '2.0', 'set', 'favorite-skittle', 'red']
    stm.commit txnOne, (err) ->
      should.equal null, err
    stm.commit txnTwo, (err) ->
      should.equal null, err
      done()
  
  'different-client, same-path, simultaneous transaction should fail': (done) ->
>>>>>>> 37dbc37c
    txnOne = [0, '1.0', 'set', 'color', 'green']
    txnTwo = [0, '2.0', 'set', 'color', 'red']
    stm.commit txnOne, (err) ->
      should.equal null, err
    stm.commit txnTwo, (err) ->
      err.code.should.eql 'STM_CONFLICT'
      done()
  
  'different-client, same-path, sequential transaction should succeed': (done) ->
    txnOne = [0, '1.0', 'set', 'color', 'green']
    txnTwo = [1, '2.0', 'set', 'color', 'red']
    stm.commit txnOne, (err) ->
      should.equal null, err
    stm.commit txnTwo, (err) ->
      should.equal null, err
      done()
  
  'different-client, same-path, simultaneous, identical transaction should succeed': (done) ->
    txnOne = [0, '1.0', 'set', 'color', 'green']
    txnTwo = [0, '2.0', 'set', 'color', 'green']
    stm.commit txnOne, (err) ->
      should.equal null, err
    stm.commit txnTwo, (err) ->
      should.equal null, err
      done()
  
  'different-client, same-path, simultaneous, different method transaction should fail': (done) ->
    txnOne = [0, '1.0', 'set', 'color', 'green']
    txnTwo = [0, '2.0', 'del', 'color', 'green']
    stm.commit txnOne, (err) ->
      should.equal null, err
    stm.commit txnTwo, (err) ->
      err.code.should.eql 'STM_CONFLICT'
      done()
  
  'different-client, same-path, simultaneous, different args length transaction should fail': (done) ->
    txnOne = [0, '1.0', 'set', 'color', 'green']
    txnTwo = [0, '2.0', 'set', 'color', 'green', 0]
    stm.commit txnOne, (err) ->
      should.equal null, err
    stm.commit txnTwo, (err) ->
      err.code.should.eql 'STM_CONFLICT'
      done()
  
  'same-client, same-path transaction should succeed in order': (done) ->
    txnOne = [0, '1.0', 'set', 'color', 'green']
    txnTwo = [0, '1.1', 'set', 'color', 'red']
    stm.commit txnOne, (err) ->
      should.equal null, err
    stm.commit txnTwo, (err) ->
      should.equal null, err
      done()
  
  'same-client, same-path transaction should fail out of order': (done) ->
    txnOne = [0, '1.0', 'set', 'color', 'green']
    txnTwo = [0, '1.1', 'set', 'color', 'red']
    stm.commit txnTwo, (err) ->
      should.equal null, err
    stm.commit txnOne, (err) ->
      err.code.should.eql 'STM_CONFLICT'
      done()
  
  'setting a child path should conflict': (done) ->
    txnOne = [0, '1.0', 'set', 'colors', ['green']]
    txnTwo = [0, '2.0', 'set', 'colors.0', 'red']
    stm.commit txnOne, (err) ->
      should.equal null, err
    stm.commit txnTwo, (err) ->
      err.code.should.eql 'STM_CONFLICT'
      done()
  
  'setting a parent path should conflict': (done) ->
    txnOne = [0, '1.0', 'set', 'colors', ['green']]
    txnTwo = [0, '2.0', 'set', 'colors.0', 'red']
    stm.commit txnTwo, (err) ->
      should.equal null, err
    stm.commit txnOne, (err) ->
      err.code.should.eql 'STM_CONFLICT'
      done()
  
  'test client set roundtrip with STM': (done) ->
    [serverSocket, model] = mockSocketModel 'client0', (message) ->
      [type, content, meta] = message
      type.should.eql 'txn'
      stm.commit content, (err, version) ->
        should.equal null, err
        version.should.equal 1
        content[0] = version
        serverSocket.broadcast message
        model.get('color').should.eql 'green'
        done()
    model.set 'color', 'green'
  
  finishAll: (done) ->
    stm._client.end()
    done()<|MERGE_RESOLUTION|>--- conflicted
+++ resolved
@@ -13,21 +13,18 @@
       throw err if err
       done()
 
-<<<<<<< HEAD
-  'a transaction should increase the version by 1': (done) ->
-    should.equal null, stm._ver
-    stm.attempt [0, '1.0', 'set', 'color', 'green'], (err) ->
-      should.equal null, err
-      stm._ver.should.equal 1
-      done()
+#  'a transaction should increase the version by 1': (done) ->
+#    should.equal null, stm._ver
+#    stm.commit [0, '1.0', 'set', 'color', 'green'], (err) ->
+#      should.equal null, err
+#      stm._ver.should.equal 1
+#      done()
+#
+#  # compare clientIds = If same, then noconflict
+#  # compare paths     = If different, then noconflict
+#  # compare bases     = If same, then conflict
+#  #                     If b1 > b2, and we are considering b1
 
-  # compare clientIds = If same, then noconflict
-  # compare paths     = If different, then noconflict
-  # compare bases     = If same, then conflict
-  #                     If b1 > b2, and we are considering b1
-
-  '2 concurrent transactions from different clients and targeting the same path should callback for conflict resolution': (done) ->
-=======
   'different-client, different-path, simultaneous transaction should succeed': (done) ->
     txnOne = [0, '1.0', 'set', 'color', 'green']
     txnTwo = [0, '2.0', 'set', 'favorite-skittle', 'red']
@@ -38,7 +35,6 @@
       done()
   
   'different-client, same-path, simultaneous transaction should fail': (done) ->
->>>>>>> 37dbc37c
     txnOne = [0, '1.0', 'set', 'color', 'green']
     txnTwo = [0, '2.0', 'set', 'color', 'red']
     stm.commit txnOne, (err) ->
