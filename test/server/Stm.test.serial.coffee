--- conflicted
+++ resolved
@@ -161,8 +161,11 @@
       lockVal = values[0]
       lockVal.should.be.above 0
       lockClock.should.be.equal 0xfffff
-
-<<<<<<< HEAD
+      luaCommit 'color', lockVal, txnOne, (err, ver) ->
+        should.equal null, err
+        ver.should.equal 1
+        done()
+
 #  'a transaction should increase the version by 1': (done) ->
 #    should.equal null, stm._ver
 #    stm.commit [0, '1.0', 'set', 'color', 'green'], (err) ->
@@ -175,15 +178,9 @@
 #  # compare bases     = If same, then conflict
 #  #                     If b1 > b2, and we are considering b1
 
-=======
-      luaCommit 'color', lockVal, txnOne, (err, ver) ->
-        should.equal null, err
-        ver.should.equal 1
-        done()
   
   # STM commit function tests:
   
->>>>>>> 04ababf1
   'different-client, different-path, simultaneous transaction should succeed': (done) ->
     txnOne = [0, '1.0', 'set', 'color', 'green']
     txnTwo = [0, '2.0', 'set', 'favorite-skittle', 'red']
