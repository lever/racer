--- conflicted
+++ resolved
@@ -117,16 +117,10 @@
       doc.set ['array'], [0, 1, 2, 3, 4], ->
 
       events = 0
-<<<<<<< HEAD
-      remote.model.on 'move', (captures, [from, to, howMany, passed]) ->
-        expect(from).to.equal 1
-        expect(to).to.equal 3 + events
-=======
       # the single howMany > 1 move is split into lots of howMany==1 moves
       remote.model.on 'move', (captures, [from, to, howMany, passed]) ->
         expect(from).to.equal 1
         expect(to).to.equal 4
->>>>>>> d976cf2a
         if ++events == 2
           done()
 
