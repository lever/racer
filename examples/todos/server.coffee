<<<<<<< HEAD
racer = require 'racer'
express = require 'express'
gzip = require 'connect-gzip'
fs = require 'fs'
shared = require './shared'

app = express.createServer express.favicon(), gzip.staticGzip(__dirname)
# The listen option accepts either a port number or a node HTTP server
racer listen: app
store = racer.store

# racer.js returns a browserify bundle of the racer client side code and the
# socket.io client side code as well as any additional browserify options
racer.js require: './shared', entry: 'client.js', (js) ->
  fs.writeFileSync 'script.js', js

app.get '/', (req, res) ->
  res.redirect '/racer'

app.get '/:group', (req, res) ->
  group = req.params.group
  store.subscribe _group: "groups.#{group}.**", (err, model) ->
    initGroup model
    # Currently, refs must be explicitly declared per model; otherwise the ref
    # is not added the model's internal reference indices
    model.set '_group.todoList', model.arrayRef '_group.todos', '_group.todoIds'
    # model.bundle waits for any pending model operations to complete and then
    # returns the JSON data for initialization on the client
    model.bundle (bundle) ->
      listHtml = (shared.todoHtml todo for todo in model.get '_group.todoList').join('')
      res.send """
      <!DOCTYPE html>
      <title>Todos</title>
      <link rel=stylesheet href=style.css>
      <body>
      <!-- calling via timeout keeps the page from redirecting if an error is thrown -->
      <form id=head onsubmit="setTimeout(todos.addTodo, 0);return false">
        <h1>Todos</h1>
        <div id=add><div id=add-input><input id=new-todo></div><input id=add-button type=submit value=Add></div>
      </form>
      <div id=dragbox></div>
      <div id=content><ul id=todos>#{listHtml}</ul></div>
      <script>init=#{bundle}</script>
      <script src=https://ajax.googleapis.com/ajax/libs/jquery/1.6.2/jquery.min.js></script>
      <script src=https://ajax.googleapis.com/ajax/libs/jqueryui/1.8.15/jquery-ui.min.js></script>
      <script src=/script.js></script>
      """

initGroup = (model) ->
  return if model.get '_group'
  model.set '_group.todos',
    0: {id: 0, completed: true, text: 'This one is done already'}
    1: {id: 1, completed: false, text: 'Example todo'}
    2: {id: 2, completed: false, text: 'Another example'}
  model.set '_group.todoIds', [1, 2, 0]
  model.set '_group.nextId', 3

=======
{app, store} = require './index'
>>>>>>> 6a9c08cc
# Clear any existing data, then initialize
store.flush (err) ->
  throw err if err
  app.listen 3001
  console.log "Go to http://localhost:3001/racer"<|MERGE_RESOLUTION|>--- conflicted
+++ resolved
@@ -1,66 +1,7 @@
-<<<<<<< HEAD
-racer = require 'racer'
-express = require 'express'
-gzip = require 'connect-gzip'
-fs = require 'fs'
-shared = require './shared'
+{app, store} = require './index'
 
-app = express.createServer express.favicon(), gzip.staticGzip(__dirname)
-# The listen option accepts either a port number or a node HTTP server
-racer listen: app
-store = racer.store
-
-# racer.js returns a browserify bundle of the racer client side code and the
-# socket.io client side code as well as any additional browserify options
-racer.js require: './shared', entry: 'client.js', (js) ->
-  fs.writeFileSync 'script.js', js
-
-app.get '/', (req, res) ->
-  res.redirect '/racer'
-
-app.get '/:group', (req, res) ->
-  group = req.params.group
-  store.subscribe _group: "groups.#{group}.**", (err, model) ->
-    initGroup model
-    # Currently, refs must be explicitly declared per model; otherwise the ref
-    # is not added the model's internal reference indices
-    model.set '_group.todoList', model.arrayRef '_group.todos', '_group.todoIds'
-    # model.bundle waits for any pending model operations to complete and then
-    # returns the JSON data for initialization on the client
-    model.bundle (bundle) ->
-      listHtml = (shared.todoHtml todo for todo in model.get '_group.todoList').join('')
-      res.send """
-      <!DOCTYPE html>
-      <title>Todos</title>
-      <link rel=stylesheet href=style.css>
-      <body>
-      <!-- calling via timeout keeps the page from redirecting if an error is thrown -->
-      <form id=head onsubmit="setTimeout(todos.addTodo, 0);return false">
-        <h1>Todos</h1>
-        <div id=add><div id=add-input><input id=new-todo></div><input id=add-button type=submit value=Add></div>
-      </form>
-      <div id=dragbox></div>
-      <div id=content><ul id=todos>#{listHtml}</ul></div>
-      <script>init=#{bundle}</script>
-      <script src=https://ajax.googleapis.com/ajax/libs/jquery/1.6.2/jquery.min.js></script>
-      <script src=https://ajax.googleapis.com/ajax/libs/jqueryui/1.8.15/jquery-ui.min.js></script>
-      <script src=/script.js></script>
-      """
-
-initGroup = (model) ->
-  return if model.get '_group'
-  model.set '_group.todos',
-    0: {id: 0, completed: true, text: 'This one is done already'}
-    1: {id: 1, completed: false, text: 'Example todo'}
-    2: {id: 2, completed: false, text: 'Another example'}
-  model.set '_group.todoIds', [1, 2, 0]
-  model.set '_group.nextId', 3
-
-=======
-{app, store} = require './index'
->>>>>>> 6a9c08cc
 # Clear any existing data, then initialize
 store.flush (err) ->
   throw err if err
   app.listen 3001
-  console.log "Go to http://localhost:3001/racer"+  console.log 'Go to http://localhost:3001/racer'
