{app, store} = require './index'
racer = require 'racer'
<<<<<<< HEAD
express = require 'express'
gzip = require 'connect-gzip'
fs = require 'fs'

app = express.createServer express.favicon(), gzip.staticGzip(__dirname)
# The listen option accepts either a port number or a node HTTP server
racer listen: app
store = racer.store

# racer.js returns a browserify bundle of the racer client side code and the
# socket.io client side code as well as any additional browserify options
racer.js entry: 'client.js', (js) ->
  fs.writeFileSync 'script.js', js

app.get '/:room?', (req, res) ->
  # Redirect users to URLs that only contain letters, numbers, and hyphens
  room = req.params.room
  return res.redirect '/lobby' unless room && /^[-\w ]+$/.test room
  _room = room.toLowerCase().replace /[_ ]/g, '-'
  return res.redirect _room if _room != room
  
  store.subscribe _room: "rooms.#{room}.**", 'rooms.*.players', (err, model) ->
    model.set '_roomName', room
    initRoom model
    # model.bundle waits for any pending model operations to complete and then
    # returns the JSON data for initialization on the client
    model.bundle (bundle) ->
      boardHtml = ''
      if ~ req.headers['user-agent'].indexOf 'MSIE'
        # If IE, use a link element, since only images and links can be dragged
        open = '<a href=# onclick="return false"'
        close = '</a>'
      else
        open = '<span'
        close = '</span>'
      for id, letter of model.get "_room.letters"
        boardHtml += """#{open} draggable=true class="#{letter.color} letter" id=#{id}
        style=left:#{letter.position.left}px;top:#{letter.position.top}px>#{letter.value}#{close}"""
      res.send """
      <!DOCTYPE html>
      <title>Letters game</title>
      <link rel=stylesheet href=style.css>
      <link rel=stylesheet href=http://fonts.googleapis.com/css?family=Anton>
      <div id=back>
        <div id=page>
          <p id=info>
          <div id=rooms>
            <p>Rooms:
            <ul id=roomlist></ul>
          </div>
          <div id=board>#{boardHtml}</div>
        </div>
      </div>
      <script>init=#{bundle}</script>
      <script src=/script.js></script>
      """

initRoom = (model) ->
  return if model.get '_room.letters'
  colors = ['red', 'yellow', 'blue', 'orange', 'green']
  letters = {}
  for row in [0..4]
    for col in [0..25]
      letters[row * 26 + col] =
        color: colors[row]
        value: String.fromCharCode(65 + col)
        position:
          left: col * 24 + 72
          top: row * 32 + 8
  model.set '_room.letters', letters
=======
>>>>>>> 6a9c08cc

# Clear any existing data, then initialize
store.flush (err) ->
  racer.sockets.on 'connection', (socket) ->
    socket.on 'join', (room) ->
      playersPath = "rooms.#{room}.players"
      store.incr playersPath
      socket.on 'disconnect', -> store.incr playersPath, -1
  app.listen 3000
  console.log "Go to http://localhost:3000/lobby"
  console.log "Go to http://localhost:3000/powder-room"<|MERGE_RESOLUTION|>--- conflicted
+++ resolved
@@ -1,86 +1,8 @@
 {app, store} = require './index'
-racer = require 'racer'
-<<<<<<< HEAD
-express = require 'express'
-gzip = require 'connect-gzip'
-fs = require 'fs'
-
-app = express.createServer express.favicon(), gzip.staticGzip(__dirname)
-# The listen option accepts either a port number or a node HTTP server
-racer listen: app
-store = racer.store
-
-# racer.js returns a browserify bundle of the racer client side code and the
-# socket.io client side code as well as any additional browserify options
-racer.js entry: 'client.js', (js) ->
-  fs.writeFileSync 'script.js', js
-
-app.get '/:room?', (req, res) ->
-  # Redirect users to URLs that only contain letters, numbers, and hyphens
-  room = req.params.room
-  return res.redirect '/lobby' unless room && /^[-\w ]+$/.test room
-  _room = room.toLowerCase().replace /[_ ]/g, '-'
-  return res.redirect _room if _room != room
-  
-  store.subscribe _room: "rooms.#{room}.**", 'rooms.*.players', (err, model) ->
-    model.set '_roomName', room
-    initRoom model
-    # model.bundle waits for any pending model operations to complete and then
-    # returns the JSON data for initialization on the client
-    model.bundle (bundle) ->
-      boardHtml = ''
-      if ~ req.headers['user-agent'].indexOf 'MSIE'
-        # If IE, use a link element, since only images and links can be dragged
-        open = '<a href=# onclick="return false"'
-        close = '</a>'
-      else
-        open = '<span'
-        close = '</span>'
-      for id, letter of model.get "_room.letters"
-        boardHtml += """#{open} draggable=true class="#{letter.color} letter" id=#{id}
-        style=left:#{letter.position.left}px;top:#{letter.position.top}px>#{letter.value}#{close}"""
-      res.send """
-      <!DOCTYPE html>
-      <title>Letters game</title>
-      <link rel=stylesheet href=style.css>
-      <link rel=stylesheet href=http://fonts.googleapis.com/css?family=Anton>
-      <div id=back>
-        <div id=page>
-          <p id=info>
-          <div id=rooms>
-            <p>Rooms:
-            <ul id=roomlist></ul>
-          </div>
-          <div id=board>#{boardHtml}</div>
-        </div>
-      </div>
-      <script>init=#{bundle}</script>
-      <script src=/script.js></script>
-      """
-
-initRoom = (model) ->
-  return if model.get '_room.letters'
-  colors = ['red', 'yellow', 'blue', 'orange', 'green']
-  letters = {}
-  for row in [0..4]
-    for col in [0..25]
-      letters[row * 26 + col] =
-        color: colors[row]
-        value: String.fromCharCode(65 + col)
-        position:
-          left: col * 24 + 72
-          top: row * 32 + 8
-  model.set '_room.letters', letters
-=======
->>>>>>> 6a9c08cc
 
 # Clear any existing data, then initialize
 store.flush (err) ->
-  racer.sockets.on 'connection', (socket) ->
-    socket.on 'join', (room) ->
-      playersPath = "rooms.#{room}.players"
-      store.incr playersPath
-      socket.on 'disconnect', -> store.incr playersPath, -1
+  throw err if err
   app.listen 3000
-  console.log "Go to http://localhost:3000/lobby"
-  console.log "Go to http://localhost:3000/powder-room"+  console.log 'Go to http://localhost:3000/lobby'
+  console.log 'Go to http://localhost:3000/powder-room'
