racer = require 'racer'

racer.init @init
delete @init

model = racer.model
info = document.getElementById 'info'
board = document.getElementById 'board'
roomsDiv = document.getElementById 'rooms'
roomlist = document.getElementById 'roomlist'
dragData = null
letters = window.letters = {}

updateInfo = ->
  # model.connection returns:
  # true for connected
  # false for disconnected
  # null for permanently can't connect
  if connection = model.connection()
    players = model.get '_room.players'
    html = players + ' Player' + if players > 1 then 's' else ''
    roomsVisibility = 'visible'
  else if connection == false
    html = 'Offline<span id=reconnect> &ndash; <a href=# onclick="return letters.connect()">Reconnect</a></span>'
    roomsVisibility = 'hidden'
  else
    html = 'Unable to reconnect &ndash; <a href=javascript:window.location.reload()>Reload</a>'
    roomsVisibility = 'hidden'
  if conflicts
    html += ''' &ndash; Another player made conflicting moves:&nbsp;
    <a href=# onclick="return letters.resolve()">Accept</a>&nbsp;
    <a href=# onclick="return letters.resolve(true)">Override</a>'''
  info.innerHTML = html
  roomsDiv.style.visibility = roomsVisibility

letters.connect = ->
  reconnect = document.getElementById 'reconnect'
  reconnect.style.display = 'none'
  # Hide the reconnect link for a second so it looks like something is going on
  setTimeout (-> reconnect.style.display = 'inline'), 1000
  model.socket.socket.connect()
  return false

updateRooms = ->
  rooms = []
  for name, room of model.get 'rooms'
    rooms.push {name, players} if players = room.players
  rooms.sort (a, b) -> return b.players - a.players
  html = ''
  currentName = model.get '_roomName'
  for room in rooms
    name = room.name
    display = (name.charAt(0).toUpperCase() + name.substr(1)).replace /-/g, ' '
    text = "#{display} (#{room.players})"
    html += if name == currentName then """<li><b>#{text}</b>""" else
<<<<<<< HEAD
      """<li><a href="/letters/#{name}">#{text}</a>"""
=======
      """<li><a href="#{name}">#{text}</a>"""
>>>>>>> 914cb754
  roomlist.innerHTML = html


## Update the DOM when the model changes ##

model.socket.on 'connect', -> model.socket.emit 'join', model.get '_roomName'

model.on 'connectionStatus', updateInfo

model.on 'set', '_room.players', updateInfo

model.on 'set', 'rooms.*.players', updateRooms

# Path wildcards are passed to the handler function as arguments in order.
# The function arguments are: (wildcards..., value)
model.on 'set', '_room.letters.*.position', (id, position) ->
  el = document.getElementById id
  el.style.left = position.left + 'px'
  el.style.top = position.top + 'px'


## Make letters draggable using HTML5 drag drop ##

addListener = if document.addEventListener
    (el, type, listener) ->
      el.addEventListener type, listener, false
  else
    (el, type, listener) ->
      el.attachEvent 'on' + type, (e) ->
        listener e || event

# Disable selection in IE
addListener board, 'selectstart', -> false

addListener board, 'dragstart', (e) ->
  e.dataTransfer.effectAllowed = 'move'
  # At least one data item must be set to enable dragging
  e.dataTransfer.setData 'Text', 'x'
  
  # Store the dragged letter and the offset of the click position
  target = e.target || e.srcElement
  dragData =
    target: target
    startLeft: e.clientX - target.offsetLeft
    startTop: e.clientY - target.offsetTop
  
  target.style.opacity = 0.5

addListener board, 'dragover', (e) ->
  # Enable dragging onto board
  e.preventDefault() if e.preventDefault
  e.dataTransfer.dropEffect = 'move'
  return false

addListener board, 'dragend', (e) ->
  dragData.target.style.opacity = 1

addListener board, 'drop', (e) ->
  # Prevent Firefox from redirecting
  e.preventDefault() if e.preventDefault
  # Update the model to reflect the drop position
  moveLetter dragData.target.id,
    e.clientX - dragData.startLeft,
    e.clientY - dragData.startTop

conflicts = null
letters.resolve = (override) ->
  for i, conflict of conflicts
    board.removeChild conflict.clone
    moveLetter conflict.id, conflict.left, conflict.top if override
  conflicts = null
  updateInfo()
  return false

moveLetter = (id, left, top) ->
  model.set "_room.letters.#{id}.position", {left, top}, (err) ->
    return unless err is 'conflict'
    # Only show the last conflicting move for each letter
    cloneId = id + 'clone'
    if existing = document.getElementById cloneId
      board.removeChild existing
    # Show a ghost of conflicting move that was not able to be committed
    clone = document.getElementById(id).cloneNode true
    clone.id = cloneId
    clone.style.left = left + 'px'
    clone.style.top = top + 'px'
    clone.style.opacity = 0.5
    clone.draggable = false
    board.appendChild clone
    conflicts ||= {}
    conflicts[cloneId] = {clone, id, left, top}
    updateInfo()
<|MERGE_RESOLUTION|>--- conflicted
+++ resolved
@@ -53,11 +53,7 @@
     display = (name.charAt(0).toUpperCase() + name.substr(1)).replace /-/g, ' '
     text = "#{display} (#{room.players})"
     html += if name == currentName then """<li><b>#{text}</b>""" else
-<<<<<<< HEAD
-      """<li><a href="/letters/#{name}">#{text}</a>"""
-=======
       """<li><a href="#{name}">#{text}</a>"""
->>>>>>> 914cb754
   roomlist.innerHTML = html
 
 
